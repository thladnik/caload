--- conflicted
+++ resolved
@@ -6,15 +6,8 @@
 from sqlalchemy.dialects.mysql import LONGBLOB, MEDIUMBLOB
 from sqlalchemy.orm import DeclarativeBase, Mapped, mapped_column, relationship
 
-<<<<<<< HEAD
 __all__ = ['SQLBase', 'EntityTypeTable', 'EntityTable',
            'AttributeTable', 'TaskTable', 'EntityTaskTable']
-=======
-__all__ = ['SQLBase', 'EntityTable', 'AttributeBlobTable',
-           'AnimalTable', 'RecordingTable', 'RoiTable', 'PhaseTable',
-           'AttributeTable', 'AnimalValueTable', 'RecordingValueTable', 'RoiValueTable', 'PhaseValueTable',
-           'TaskTable', 'TaskedEntityTable']
->>>>>>> 454931cc
 
 
 class SQLBase(DeclarativeBase):
@@ -63,26 +56,11 @@
 
 # Attributes
 
-<<<<<<< HEAD
 class AttributeTable(SQLBase):
     __tablename__ = 'attributes'
 
     entity_pk: Mapped[int] = mapped_column(ForeignKey('entities.pk'), primary_key=True)
     entity: Mapped['EntityTable'] = relationship('EntityTable', back_populates='attributes')
-=======
-class AttributeBlobTable(SQLBase):
-    __tablename__ = 'attribute_blobs'
-    pk: Mapped[int] = mapped_column(primary_key=True, autoincrement=True)
-
-    value: Mapped[bytes] = mapped_column(MEDIUMBLOB, nullable=True)
-
-
-class AttributeTable:
-    entity_pk: Mapped[int]
-    entity: Mapped
-
-    name: Mapped[str] = mapped_column(String(500), primary_key=True, nullable=False, index=True)
->>>>>>> 454931cc
 
     name: Mapped[str] = mapped_column(String(500), primary_key=True, index=True)
 
@@ -126,80 +104,8 @@
         setattr(self, f'value_{self.data_type}', value)
 
 
-<<<<<<< HEAD
 # Tasks
 
-class TaskTable(SQLBase):
-    __tablename__ = 'tasks'
-=======
-class AnimalValueTable(AttributeTable, SQLBase):
-    __tablename__ = 'animal_attributes'
-
-    entity_pk: Mapped[int] = mapped_column(ForeignKey('animals.pk'), primary_key=True, nullable=False)
-    entity: Mapped['AnimalTable'] = relationship('AnimalTable', back_populates='attributes')
-
-    value_blob_pk: Mapped[int] = mapped_column(ForeignKey('attribute_blobs.pk'), nullable=True)
-    value_blob: Mapped['AttributeBlobTable'] = relationship('AttributeBlobTable')
-
-
-class RecordingValueTable(AttributeTable, SQLBase):
-    __tablename__ = 'recording_attributes'
-
-    entity_pk: Mapped[int] = mapped_column(ForeignKey('recordings.pk'), primary_key=True, nullable=False)
-    entity: Mapped['RecordingTable'] = relationship('RecordingTable', back_populates='attributes')
-
-    value_blob_pk: Mapped[int] = mapped_column(ForeignKey('attribute_blobs.pk'), nullable=True)
-    value_blob: Mapped['AttributeBlobTable'] = relationship('AttributeBlobTable')
->>>>>>> 454931cc
-
-    pk: Mapped[int] = mapped_column(primary_key=True, autoincrement=True)
-
-<<<<<<< HEAD
-    target_fun: Mapped[bytes] = mapped_column(MEDIUMBLOB, nullable=True)
-    target_args: Mapped[bytes] = mapped_column(MEDIUMBLOB, nullable=True)
-
-    status: Mapped[int] = mapped_column(nullable=False, default=0)  # 0: pending, 1: finished
-
-
-class EntityTaskTable(SQLBase):
-    __tablename__ = 'entity_tasks'
-=======
-class PhaseValueTable(AttributeTable, SQLBase):
-    __tablename__ = 'phase_attributes'
-
-    entity_pk: Mapped[int] = mapped_column(ForeignKey('phases.pk'), primary_key=True, nullable=False)
-    entity: Mapped['PhaseTable'] = relationship('PhaseTable', back_populates='attributes')
-
-    value_blob_pk: Mapped[int] = mapped_column(ForeignKey('attribute_blobs.pk'), nullable=True)
-    value_blob: Mapped['AttributeBlobTable'] = relationship('AttributeBlobTable')
->>>>>>> 454931cc
-
-    pk: Mapped[int] = mapped_column(primary_key=True, autoincrement=True)
-    task_pk: Mapped[int] = mapped_column(ForeignKey('tasks.pk'))
-
-<<<<<<< HEAD
-    entity_pk: Mapped[int] = mapped_column(ForeignKey('entities.pk'), nullable=False)
-
-    status: Mapped[int] = mapped_column(nullable=False, default=0, index=True)  # 0: pending, 1: acquired, 2: finished
-
-
-if __name__ == '__main__':
-=======
-class RoiValueTable(AttributeTable, SQLBase):
-    __tablename__ = 'roi_attributes'
-
-    entity_pk: Mapped[int] = mapped_column(ForeignKey('rois.pk'), primary_key=True, nullable=False)
-    entity: Mapped['RoiTable'] = relationship('RoiTable', back_populates='attributes')
-
-    value_blob_pk: Mapped[int] = mapped_column(ForeignKey('attribute_blobs.pk'), nullable=True)
-    value_blob: Mapped['AttributeBlobTable'] = relationship('AttributeBlobTable')
->>>>>>> 454931cc
-
-    engine = create_engine('mysql+pymysql://python_analysis:start123@localhost:3306/python_analysis')
-
-<<<<<<< HEAD
-    SQLBase.metadata.create_all(engine)
-=======
 class TaskTable(SQLBase):
     __tablename__ = 'tasks'
 
@@ -211,24 +117,12 @@
     status: Mapped[int] = mapped_column(nullable=False, default=0)  # 0: pending, 1: finished
 
 
-class TaskedEntityTable(SQLBase):
-    __tablename__ = 'tasked_entities'
+class EntityTaskTable(SQLBase):
+    __tablename__ = 'entity_tasks'
 
     pk: Mapped[int] = mapped_column(primary_key=True, autoincrement=True)
     task_pk: Mapped[int] = mapped_column(ForeignKey('tasks.pk'))
 
-    animal_pk: Mapped[int] = mapped_column(ForeignKey('animals.pk'), nullable=True)
-    recording_pk: Mapped[int] = mapped_column(ForeignKey('recordings.pk'), nullable=True)
-    roi_pk: Mapped[int] = mapped_column(ForeignKey('rois.pk'), nullable=True)
-    phase_pk: Mapped[int] = mapped_column(ForeignKey('phases.pk'), nullable=True)
+    entity_pk: Mapped[int] = mapped_column(ForeignKey('entities.pk'), nullable=False)
 
     status: Mapped[int] = mapped_column(nullable=False, default=0, index=True)  # 0: pending, 1: acquired, 2: finished
-
-    @property
-    def entity_pk(self):
-        return self.animal_pk or self.recording_pk or self.roi_pk or self.phase_pk
-
-
-if __name__ == '__main__':
-    pass
->>>>>>> 454931cc
