from __future__ import annotations

<<<<<<< HEAD
import logging
import os
import pprint
import sys
=======
import pprint
import subprocess
import time
>>>>>>> 454931cc
from datetime import date
from enum import Enum
import logging
import multiprocessing as mp
import os
from pathlib import Path
<<<<<<< HEAD
from typing import Any, Callable, Dict, List, Tuple, Type, TypeVar, Union

=======
import sys
from typing import Any, Dict, List, Tuple, Union

import cloudpickle
import h5py
import numpy as np
import scipy
import tifffile
>>>>>>> 454931cc
import yaml
from sqlalchemy import Engine, create_engine, text
from sqlalchemy.orm import Query, Session

import caload
from caload.entities import *
from caload.filter import *
from caload.sqltables import *

__all__ = ['Analysis', 'Mode', 'open_analysis']


E = TypeVar('E')


class Mode(Enum):
    create = 1
    analyse = 2


log = logging.getLogger(__name__)


def create_analysis(analysis_path: str, data_root: str, digest_fun: Callable, schema: List[Type[Entity]],
                    dbhost: str = None, dbname: str = None, dbuser: str = None, dbpassword: str = None,
                    bulk_format: str = None, compression: str = 'gzip', compression_opts: Any = None,
                    shuffle_filter: bool = True, max_blob_size: int = None,
                    **kwargs) -> Analysis:
    analysis_path = Path(analysis_path).as_posix()

    if os.path.exists(analysis_path):
        raise FileExistsError(f'Analysis path {analysis_path} already exists')

    # Get connection parameters

    if dbhost is None:
        dbname = input(f'MySQL host name [default: "localhost"]: ')
        if dbname == '':
            dbname = 'localhost'

    if dbname is None:
        default_dbname = analysis_path.split('/')[-1]
        dbname = input(f'New schema name on host "{dbhost}" [default: "{default_dbname}"]: ')
        if dbname == '':
            dbname = default_dbname

    if dbuser is None:
        dbuser = input(f'User name for schema "{dbname}" [default: caload_user]: ')
        if dbuser == '':
            dbuser = 'caload_user'

    if dbpassword is None:
        import getpass
        dbpassword = getpass.getpass(f'Password for user {dbuser}: ')

    # Set bulk format type
    if bulk_format is None:
        bulk_format = caload.default_bulk_format

    # Set max blob size
    if max_blob_size is None:
        max_blob_size = caload.default_max_blob_size

    print(f'Create new analysis at {analysis_path}')

    # Create schema
    print(f'> Create database {dbname}')
    engine = create_engine(f'mysql+pymysql://{dbuser}:{dbpassword}@{dbhost}')
    with engine.connect() as connection:
        connection.execute(text(f'CREATE SCHEMA IF NOT EXISTS {dbname}'))
    engine.dispose()

    # Create engine for dbname
    print('> Select database')
    engine = create_engine(f'mysql+pymysql://{dbuser}:{dbpassword}@{dbhost}/{dbname}')

    # Create tables
    print('> Create tables')
    SQLBase.metadata.create_all(engine)

<<<<<<< HEAD
    # Create hierarchy
    print('>> Set up type hierarchy')
    hierarchy = parse_hierarchy(schema)
    print('---')
    pprint.pprint(hierarchy)
    print('---')

    with Session(engine) as session:

        # Create type hierarchy
        def _create_entity_type(_hierarchy: Dict[str,  ...], parent_row: EntityTypeTable):
            for name, children in _hierarchy.items():
                row = EntityTypeTable(name=name, parent=parent_row)
                session.add(row)
                _create_entity_type(children, row)

        # Add Analysis type
        analysis_type_row = EntityTypeTable(name='Analysis', parent=None)
        session.add(analysis_type_row)

        # Add custom types
        _create_entity_type(hierarchy, analysis_type_row)
        session.commit()

        # Add root entity
        analysis_row = EntityTable(entity_type=analysis_type_row, id='analysis_00')
        session.add(analysis_row)
        session.commit()
=======
    # # Create procedures
    # with engine.connect() as connection:
    #     connection.execute(text(
    #         """
    #         CREATE PROCEDURE insert_attribute_name(IN attribute_name VARCHAR(255))
    #         BEGIN
    #             IF NOT EXISTS (SELECT 1 FROM attributes WHERE name = attribute_name) THEN
    #                 INSERT INTO attributes (name) VALUES (attribute_name);
    #             END IF;
    #         END;
    #         """))
>>>>>>> 454931cc

    print('> Create analysis folder')
    # Create analysis data folder
    os.mkdir(analysis_path)

    # Set config data
    config = {'data_root': data_root,
              'dbhost': dbhost,
              'dbname': dbname,
              'dbuser': dbuser,
              'dbpassword': dbpassword,
              'bulk_format': bulk_format,
              'max_blob_size': max_blob_size,
              'compression': compression,
              'compression_opts': compression_opts,
              'shuffle_filter': shuffle_filter}

    # Create config file
    with open(os.path.join(analysis_path, 'caload.yaml'), 'w') as f:
        yaml.safe_dump(config, f)

    # Create analysis
    print('> Open analysis folder')
    analysis = Analysis(analysis_path, mode=Mode.create, **kwargs)

    # Start digesting recordings
    print('> Start data digest')
    digest_fun(analysis)

    return analysis


def parse_hierarchy(entity_types: List[Type]) -> Dict[str, Dict[str, ...]]:

    # Parse into flat dictionary of child:parent relations between entity types
    flat = {}
    for _type in entity_types:
        parent = getattr(_type, 'parent_type', None)
        if parent is not None:
            parent = parent.__name__
        flat[_type.__name__] = parent

    # Creates nested representation of hierarchy
    def build_nested_dict(flat):
        def nest_key(key):
            nested = {}
            for k, v in flat.items():
                if v == key:
                    nested[k] = nest_key(k)
            return nested

        nested_dict = {}
        for key, value in flat.items():
            if value is None:
                nested_dict[key] = nest_key(key)

        return nested_dict

    # print(flat)
    # pprint.pprint(build_nested_dict(flat))

    return build_nested_dict(flat)


def update_analysis(analysis_path: str, digest_fun: Callable, **kwargs):
    print(f'Open existing analysis at {analysis_path}')

    analysis = open_analysis(analysis_path, mode=Mode.create, **kwargs)

    # Start digesting recordings
    digest_fun(analysis)


def delete_analysis(analysis_path: str):
    # Convert
    analysis_path = Path(analysis_path).as_posix()

    if not os.path.exists(analysis_path):
        raise ValueError(f'Analysis path {analysis_path} does not exist')

    # Load config
    config_path = os.path.join(analysis_path, 'caload.yaml')
    if not os.path.exists(config_path):
        raise FileNotFoundError(f'No configuration file found at {config_path}. Not a valid analysis path')

    with open(config_path, 'r') as f:
        config = yaml.safe_load(f)

    print('-----\nCAUTION - DANGER ZONE\n-----')
    print(f'Are you sure you want to delete the analysis {analysis_path}?')
    print('This means that all data for this analysis will be lost!')
    print('If you are sure, type the databse schema name ("dbname" in caload.yaml) to verify')

    print('-----\nCAUTION - DANGER ZONE\n-----')
    verification_str = input('Schema name: ')

    if verification_str != config['dbname']:
        print('Abort.')

    print(f'Deleting all data for analysis {analysis_path}')

    print('> Remove directories and files')

    # Use pathlib recursive unlinker by mitch from https://stackoverflow.com/a/49782093
    def rmdir(directory, counter):
        directory = Path(directory)
        for item in directory.iterdir():
            if item.is_dir():
                counter = rmdir(item, counter)
            else:
                item.unlink()

        if counter % 10 == 0:
            # print(' ' * 500, end='\n')
            sys.stdout.write(f'\rRemove {directory.as_posix()}')
        counter += 1
        directory.rmdir()

        return counter

    # Delete tree
    rmdir(analysis_path, 0)
    print('')
    print('> Drop schema')
    engine = create_engine(f'mysql+pymysql://{config["dbuser"]}:{config["dbpassword"]}@{config["dbhost"]}')
    with engine.connect() as connection:
        connection.execute(text(f'DROP SCHEMA IF EXISTS {config["dbname"]}'))
        connection.commit()

    print(f'Successfully deleted analysis {analysis_path}')


def open_analysis(analysis_path: str, **kwargs) -> Analysis:
    print(f'Open analysis {analysis_path}')
    summary = Analysis(analysis_path, **kwargs)

    return summary


class Analysis:
    mode: Mode
    analysis_path: str
    sql_engine: Engine
    session: Session
    write_timeout = 3.  # s
    lazy_init: bool
    echo: bool

    # Root analysis entity row
    _row: EntityTable
    # Entity type name -> entity type PK
    _entity_type_pk_map: Dict[str, int]
    # Child entity type -> parent entity type
    _entity_type_hierachy_map: Dict[str, Union[str, None]]
    # # Entity type name -> entity type row
    _entity_type_row_map: Dict[str, EntityTypeTable]

    def __init__(self, path: str, mode: Mode = Mode.analyse, lazy_init: bool = False,
                 echo: bool = False, select_analysis: str = None):

        # Set mode
        self.mode = mode
        self.is_create_mode = mode is Mode.create
        self._entity_type_pk_map = {}
        self._entity_type_hierachy_map = {}
        self._entity_type_row_map = {}

        # Set path as posix
        self._analysis_path = Path(path).as_posix()

        # Load config
        config_path = os.path.join(self.analysis_path, 'caload.yaml')
        if not os.path.exists(config_path):
            raise FileNotFoundError(f'No configuration file found at {config_path}. Not a valid analysis path')

        with open(config_path, 'r') as f:
            self.config = yaml.safe_load(f)

        # Set optionals
        self.lazy_init = lazy_init
        self.echo = echo

        # Open SQL session by default
        # if not lazy_init:
        self.open_session()

        # Select analysis entity row
        self.select_analysis(select_analysis)

    def _load_entity_hierarchy(self):
        entity_type_rows = self.session.query(EntityTypeTable).order_by(EntityTypeTable.pk).all()

        # Create name to pk map
        self._entity_type_row_map = {str(row.name): row for row in entity_type_rows}
        self._entity_type_pk_map = {str(row.name): int(row.pk) for row in entity_type_rows}

        # Create hierarchy map
        self._entity_type_hierachy_map = {}
        for row in entity_type_rows:
            parent = None
            if row.parent is not None:
                parent = str(row.parent.name)

            self._entity_type_hierachy_map[str(row.name)] = parent

    def __repr__(self):
        return f"Analysis('{self.analysis_path}')"

    def add_entity(self, entity_type: Type[Entity], entity_id: str, parent_entity: Entity = None):

        self.open_session()

        if not isinstance(entity_type, str):
            entity_type_name = entity_type.__name__
        else:
            entity_type_name = entity_type

        # Check if type is known
        if entity_type_name not in self._entity_type_pk_map:
            raise ValueError(f'Entity type {entity_type_name} does not exist')

        # Check if parent has correct entity type
        if parent_entity is not None:
            if parent_entity.row._entity_type.name != self._entity_type_hierachy_map[entity_type_name]:
                raise ValueError(f'Entity type {entity_type_name} has not parent type {parent_entity.row._entity_type.name}')

            parent_entity_row = parent_entity.row
        else:
            # If no parent entity was provided, this should be top level
            if self._entity_type_hierachy_map[entity_type_name] != 'Analysis':
                raise Exception('No parent entity provided, but entity type is not top level')
            parent_entity_row = self._row

        # Add row
        # row = EntityTable(parent=parent_entity_row, entity_type_pk=self._entity_type_pk_map[entity_type_name], id=entity_id)
        row = EntityTable(parent=parent_entity_row, entity_type=self._entity_type_row_map[entity_type_name], id=entity_id)
        self.session.add(row)

        # Commit
        if not self.is_create_mode:
            self.session.commit()

        # Add entity
        entity = Entity(row=row, analysis=self)
        entity.create_file()

        return entity

    @property
    def analysis_path(self):
        return self._analysis_path

    @property
    def bulk_format(self):
        return self.config['bulk_format']

    @property
    def max_blob_size(self) -> int:
        return self.config['max_blob_size']

    @property
    def compression(self) -> str:
        return self.config['compression']

    @property
    def compression_opts(self) -> Any:
        return self.config['compression_opts']

    @property
    def shuffle_filter(self) -> Any:
        return self.config['shuffle_filter']

<<<<<<< HEAD
    def select_analysis(self, analysis_name: str):
        query = self.session.query(EntityTable)
        query = query.join(EntityTypeTable).filter(EntityTypeTable.name == 'Analysis')

        if analysis_name is not None:
            query = query.filter(EntityTable.id == analysis_name)

        self._row = query.order_by(EntityTable.pk).first()

    def open_session(self, pool_size: int = 20):
=======
    def open_session(self, pool_size: int = 20, echo: bool = None):

        if echo is None:
            echo = self.echo
>>>>>>> 454931cc

        # Only open if necessary
        if hasattr(self, 'session'):
            return

        # Create engine
        connstr = f'{self.config["dbuser"]}:{self.config["dbpassword"]}@{self.config["dbhost"]}/{self.config["dbname"]}'
        self.sql_engine = create_engine(f'mysql+pymysql://{connstr}', echo=echo, pool_size=pool_size)

        # Create a session
        self.session = Session(self.sql_engine)

        # Load entity types
        if len(self._entity_type_pk_map) == 0:
            self._load_entity_hierarchy()

    def close_session(self):

        # TODO: make it so connection errors lead to a call of close_session
        self.session.close()
        self.sql_engine.dispose()

        # Session attribute *needs* to be deleted, to prevent serialization error
        #  during multiprocess' pickling, because it contains weakrefs
        del self.session
        del self.sql_engine

    def get(self, entity_type: Union[str, Type[Entity], Type[E]], *filter_expressions: str,
            entity_query: Query = None, **equalities: Dict[str, Any]) -> EntityCollection:

        self.open_session()

        # Get entity name
        if isinstance(entity_type, str):
            entity_type_name = entity_type
        else:
            if type(entity_type) is not type or not issubclass(entity_type, Entity):
                raise TypeError('Entity type has to be either str or a subclass of Entity')

            entity_type_name = entity_type.__name__

        # Add equality filters to filter expressions
        for k, v in equalities.items():

            # Add quotes to string
            if isinstance(v, str):
                v = f'"{v}"'

            filter_expressions = filter_expressions + (f'{k} == {v}',)

        # Concat expression
        expr = ' AND '.join(filter_expressions)

        # Get filter query
        query = get_entity_query_by_attributes(entity_type_name, self.session, expr, entity_query=entity_query)

        # Return collection for resulting query
        return EntityCollection(entity_type, analysis=self, query=query)

    def get_temp_path(self, path: str):
        temp_path = os.path.join(self.analysis_path, 'temp', path)
        if not os.path.exists(temp_path):
            # Avoid error if concurrent process already created it in meantime
            os.makedirs(temp_path, exist_ok=True)

        return temp_path
<<<<<<< HEAD
=======

    def start_slurm_task_processor(self, partition='bigmem', node_num=1, cpu_num=64, batch_size=500):

        # Create random job id
        job_id = time.strftime('%Y-%m-%d-%H-%S-%M')

        # Set shell script path
        slurm_job_path = self.get_temp_path(f'slurm_jobs/{job_id}')
        run_filepath = os.path.join(slurm_job_path, 'slurm_task_processor_run.sh')

        # Create shell script
        venv_path = os.environ['VIRTUAL_ENV']

#        job_script = \
# f"""#!/bin/sh
#
# source {venv_path}/bin/activate
# python -c "from caload.analysis import Analysis; {self}.process_tasks(batch_size={batch_size})"
# deactivate
# """

#         job_script = \
# f"""#!/bin/bash
# #SBATCH --partition={partition}
# #SBATCH --job-name=f'task_processor_job_{job_id}'      # Job name
# #SBATCH --nodes={node_num}                       # Number of nodes (X)
# #SBATCH --ntasks-per-node=1             # Number of tasks per node
# #SBATCH --time=24:00:00                 # Time limit (hh:mm:ss)
# #SBATCH --output=my_python_job_%j.out   # Standard output and error log
#
# srun --mpi=pmi2 {run_filepath}
# """

        run_script = \
            f"""#!/bin/bash
source {venv_path}/bin/activate
python -c "from caload.analysis import Analysis; {self}.process_tasks(batch_size={batch_size})"
deactivate
"""

        print(f'Create slurm run script {run_filepath}:')
        print('-' * 16)
        pprint.pprint(run_script[0])
        print('-' * 16)

        # Create shell script file for running python processing
        with open(run_filepath, 'w') as f:
            f.writelines(run_script)

        command = ['sbatch',
                   f'--partition={partition}',
                   f'--nodes={node_num}',
                   '--ntasks-per-node=1',
                   f'--cpus-per-task={cpu_num}',
                   # '-n', str(core_num),
                   f'--job-name=task_processor_{job_id}',
                   f'-o {os.path.join(slurm_job_path, "slurm-%j.out")}',
                   run_filepath]

        # command = ['sbatch',
        #            '-N', str(node_num),
        #            '-T'
        #            '-n', str(core_num),
        #            '-p', partition,
        #            '-J', f'TaskProcessorJob{job_id}',
        #            job_filepath]

        # command = ['sbatch', str(job_filepath)]
        print(f'Run command {command}')

        # Run slurm batch
        subprocess.run(command)

    def process_tasks(self, batch_size: int = 500):

        query_task = self.session.query(TaskTable).filter(TaskTable.status != 1).order_by('pk')

        while query_task.count() > 0:

            # Fetch first unfinished task
            task_row = query_task.first()

            # Continue while there are tasked entities left
            while True:

                # Query to fetch and lock first <batch_size> pending rows
                tasked_entity_query = (self.session.query(TaskedEntityTable).with_for_update()
                                       .filter(TaskedEntityTable.task_pk == task_row.pk)
                                       .filter(TaskedEntityTable.status == 0).limit(batch_size))

                # If no rows are left, break loop
                if tasked_entity_query.count() == 0:
                    break

                # Get a batch of rows
                tasked_entity_rows = tasked_entity_query.all()

                # Set status to acquired and add entity PKs to list
                entity_pks = []
                for row in tasked_entity_rows:
                    row.status = 1
                    entity_pks.append(row.entity_pk)

                # Commit changes
                self.session.commit()

                # Get function and parameters for processing
                fun, kwargs = cloudpickle.loads(task_row.target_fun), cloudpickle.loads(task_row.target_args)

                # TODO: adapt this for other entities
                # Create entity collection from PKs
                entity_collection = RoiCollection(analysis=self, query=self.session.query(RoiTable).filter(
                    RoiTable.pk.in_(entity_pks)))

                # Map function to collection
                try:
                    entity_collection.map_async(fun, **kwargs)

                except Exception as e:
                    # If errors were encountered, rollback all to status pending
                    # TODO: adapt this for other entities
                    for row in self.session.query(TaskedEntityTable).filter(
                            TaskedEntityTable.roi_pk.in_(entity_pks)).all():
                        row.status = 0  # pending
                    self.session.commit()

                    # Raise original error
                    raise e

                else:
                    # If no errors were encountered, set all tasked entity rows to finished
                    # TODO: adapt this for other entities
                    for row in self.session.query(TaskedEntityTable).filter(
                            TaskedEntityTable.roi_pk.in_(entity_pks)).all():
                        row.status = 2  # finished
                    self.session.commit()

            # Set task to finished if there aren't any tasked entities left which aren't finished
            #  (so neither pending nor acquired)
            if (self.session.query(TaskedEntityTable)
                    .filter(TaskedEntityTable.task_pk == task_row.pk)
                    .filter(TaskedEntityTable.status != 2).count()) == 0:
                task_row.status = 1
                self.session.commit()


def _recording_id_from_path(path: Union[Path, str]) -> Tuple[str, str]:
    return Path(path).as_posix().split('/')[-1].split('_')  # type: ignore


def _animal_id_from_path(path: Union[Path, str]) -> str:
    return Path(path).as_posix().split('/')[-2]


def scan_folder(root_path: str, recording_list: List[str]) -> List[str]:
    for fld in os.listdir(root_path):
        current_path = os.path.join(root_path, fld)

        # Skip files
        if not os.path.isdir(current_path):
            continue

        # Skip analysis directory
        if os.path.exists(os.path.join(current_path, 'metadata.db')):
            continue

        if 'suite2p' in os.listdir(current_path):
            recording_list.append(current_path)
            continue

        recording_list = scan_folder(current_path, recording_list)

    return recording_list


def create_animal(analysis: caload.analysis.Analysis, path: str) -> caload.entities.Animal:
    # Create animal
    animal_id = _animal_id_from_path(path)
    animal_path = '/'.join(Path(path).as_posix().split('/')[:-1])
    animal = analysis.add_animal(animal_id=animal_id)
    animal['animal_id'] = animal_id

    # Search for zstacks
    zstack_names = []
    for fn in os.listdir(animal_path):
        path = os.path.join(path, fn)
        if os.path.isdir(path):
            continue
        if 'zstack' in fn:
            if fn.lower().endswith(('.tif', '.tiff')):
                zstack_names.append(fn)

    if len(zstack_names) > 0:
        if len(zstack_names) > 1:
            print(f'WARNING: multiple zstacks detected, using {zstack_names[0]}')

        print(f'Add zstack {zstack_names[0]}')

        animal['zstack_fn'] = zstack_names[0]
        animal['zstack'] = tifffile.imread(os.path.join(animal_path, zstack_names[0]))

    # Add metadata
    add_metadata(animal, animal_path)

    # Commit animal
    analysis.session.commit()

    return animal


def digest_folder(folder_list: List[str], analysis: caload.analysis.Analysis):
    print(f'Process folders: {folder_list}')
    for recording_path in folder_list:

        # recording_path = Path(recording_path).as_posix()
        print(f'Recording folder {recording_path}')

        # Check if animal exists
        animal_id = _animal_id_from_path(recording_path)
        _animal_list = analysis.animals(f'animal_id == "{animal_id}"')

        if len(_animal_list) == 0:
            # Add new animal
            animal = create_animal(analysis, recording_path)
        else:
            animal = _animal_list[0]

        # Create debug folder
        debug_folder_path = os.path.join(recording_path, 'debug')
        if not os.path.exists(debug_folder_path):
            os.mkdir(debug_folder_path)

        # Get recording
        # Expected recording folder format "<rec_date('YYYY-mm-dd')>_<rec_id>_*"
        rec_date, rec_id, *_ = _recording_id_from_path(recording_path)
        rec_date = caload.utils.parse_date(rec_date)
        _recording_list = analysis.recordings(f'animal_id == "{animal.id}"',
                                              f'rec_date == {rec_date}',
                                              f'rec_id == "{rec_id}"')
        # Add recording
        if len(_recording_list) > 0:
            print('Recording already exists. Skip')
            continue

        recording = animal.add_recording(rec_date=rec_date, rec_id=rec_id)
        recording['animal_id'] = animal_id
        recording['rec_date'] = rec_date
        recording['rec_id'] = rec_id

        # Add metadata
        add_metadata(recording, recording_path)

        # Load s2p processed data
        s2p_path = os.path.join(recording_path, 'suite2p', 'plane0')

        # Load suite2p's analysis options
        print('Include suite2p ops')
        ops = np.load(os.path.join(s2p_path, 'ops.npy'), allow_pickle=True).item()
        unravel_dict(ops, recording, 's2p')

        print('Calculate frame timing of signal')
        with h5py.File(os.path.join(recording_path, 'Io.hdf5'), 'r') as io_file:

            mirror_position = np.squeeze(io_file['ai_y_mirror_in'])[:]
            mirror_time = np.squeeze(io_file['ai_y_mirror_in_time'])[:]

            # Calculate frame timing
            frame_idcs, frame_times = calculate_ca_frame_times(mirror_position, mirror_time)

            record_group_ids = io_file['__record_group_id'][:].squeeze()
            record_group_ids_time = io_file['__time'][:].squeeze()

            ca_rec_group_id_fun = scipy.interpolate.interp1d(record_group_ids_time, record_group_ids, kind='nearest')

        print('Load ROI data')
        fluorescence = np.load(os.path.join(s2p_path, 'F.npy'), allow_pickle=True)
        spikes_all = np.load(os.path.join(s2p_path, 'spks.npy'), allow_pickle=True)
        roi_stats_all = np.load(os.path.join(s2p_path, 'stat.npy'), allow_pickle=True)
        # In some suite2p versions the iscell file may be missing?
        try:
            iscell_all = np.load(os.path.join(s2p_path, 'iscell.npy'), allow_pickle=True)
        except:
            iscell_all = None

        # Check if frame times and signal match
        if frame_times.shape[0] != fluorescence.shape[1]:
            print(f'Detected frame times\' length doesn\'t match frame count. '
                  f'Detected frame times ({frame_times.shape[0]}) / Frames ({fluorescence.shape[1]})')

            # Shorten signal
            if frame_times.shape[0] < fluorescence.shape[1]:
                fluorescence = fluorescence[:, :frame_times.shape[0]]
                print('Truncated signal at end to resolve mismatch. Check debug output to verify')

            # Shorten frame times
            else:
                frame_times = frame_times[:fluorescence.shape[1]]
                print('Truncated detected frame times at end to resolve mismatch. Check debug output to verify')

        # Get imaging rate from sync signal
        imaging_rate = 1. / np.mean(np.diff(frame_times))  # Hz
        print(f'Estimated imaging rate {imaging_rate:.2f}Hz')

        # Save to recording
        recording['roi_num'] = fluorescence.shape[0]
        recording['signal_length'] = fluorescence.shape[0]
        recording['imaging_rate'] = imaging_rate
        recording['ca_times'] = frame_times
        record_group_ids = ca_rec_group_id_fun(frame_times)
        recording['record_group_ids'] = record_group_ids

        # Commit recording
        analysis.session.commit()

        # Add suite2p's analysis ROI stats
        print('Add ROI stats and signals')
        for roi_id in tqdm(range(fluorescence.shape[0])):
            # Create ROI
            roi = recording.add_roi(roi_id=roi_id)
            roi['animal_id'] = animal_id
            roi['rec_date'] = rec_date
            roi['rec_id'] = rec_id
            roi['roi_id'] = roi_id

            roi_stats = roi_stats_all[roi_id]

            # Write ROI stats
            roi.update({f's2p/{k}': v for k, v in roi_stats.items()})

            # Write data
            fluores = fluorescence[roi_id]
            spikes = spikes_all[roi_id]
            roi['fluorescence'] = fluores
            roi['spikes'] = spikes

            if iscell_all is not None:
                iscell = iscell_all[roi_id]
                roi['iscell'] = iscell

        # Commit rois
        analysis.session.commit()

        print('Add display phase data')
        with h5py.File(os.path.join(recording_path, 'Display.hdf5'), 'r') as disp_file:

            # Get attributes
            recording.update({f'display/attrs/{k}': v for k, v in disp_file.attrs.items()})

            for key1, member1 in tqdm(disp_file.items()):

                # If dataset, write to file
                if isinstance(member1, h5py.Dataset):
                    recording[f'display/{key1}'] = member1[:]
                    continue

                # Otherwise it's a group -> keep going

                # Add phase
                if 'phase' in key1:

                    phase_id = int(key1.replace('phase', ''))
                    phase = recording.add_phase(phase_id=phase_id)
                    phase['animal_id'] = animal_id
                    phase['rec_date'] = rec_date
                    phase['rec_id'] = rec_id
                    phase['phase_id'] = phase_id

                    # Add calcium start/end indices
                    in_phase_idcs = np.where(record_group_ids == phase_id)[0]
                    start_index = np.argmin(np.abs(frame_times - frame_times[in_phase_idcs[0]]))
                    end_index = np.argmin(np.abs(frame_times - frame_times[in_phase_idcs[-1]]))
                    phase['ca_start_index'] = start_index
                    phase['ca_end_index'] = end_index

                    # Write attributes
                    phase.update({k: v for k, v in member1.attrs.items()})

                    # Write datasets
                    for key2, member2 in member1.items():
                        if isinstance(member2, h5py.Dataset):
                            phase[key2] = member2[:]

                # Add other data
                else:
                    # Write attributes
                    recording.update({f'display/{key1}/{k}': v for k, v in member1.attrs.items()})

                    # Get datasets
                    for key2, member2 in member1.items():
                        if isinstance(member2, h5py.Dataset):
                            recording[f'display/{key1}/{key2}'] = member2[:]

        # Commit phases and display data
        analysis.session.commit()


def add_metadata(entity: caload.entities.Entity, folder_path: str):
    """Function searches for and returns metadata on a given folder path

    Function scans the `folder_path` for metadata yaml files (ending in `meta.yaml`)
    and returns a dictionary containing their contents
    """

    meta_files = [f for f in os.listdir(folder_path) if f.endswith('metadata.yaml')]

    log.info(f'Found {len(meta_files)} metadata files in {folder_path}.')

    metadata = {}
    for f in meta_files:
        with open(os.path.join(folder_path, f), 'r') as stream:
            try:
                metadata.update(yaml.safe_load(stream))
            except yaml.YAMLError as exc:
                print(exc)

    # Add metadata
    unravel_dict(metadata, entity, 'metadata')


def unravel_dict(dict_data: dict, entity: caload.entities.Entity, path: str):
    for key, item in dict_data.items():
        if isinstance(item, dict):
            unravel_dict(item, entity, f'{path}/{key}')
            continue
        entity[f'{path}/{key}'] = item


def calculate_ca_frame_times(mirror_position: np.ndarray, mirror_time: np.ndarray):
    peak_prominence = (mirror_position.max() - mirror_position.min()) / 4
    peak_idcs, _ = scipy.signal.find_peaks(mirror_position, prominence=peak_prominence)
    trough_idcs, _ = scipy.signal.find_peaks(-mirror_position, prominence=peak_prominence)

    # Find first trough
    first_peak = peak_idcs[0]
    first_trough = trough_idcs[trough_idcs < first_peak][-1]

    # Discard all before (and including) first trough
    trough_idcs = trough_idcs[first_trough < trough_idcs]
    frame_idcs = np.sort(np.concatenate([trough_idcs, peak_idcs]))

    # Get corresponding times
    frame_times = mirror_time[frame_idcs]

    return frame_idcs, frame_times
>>>>>>> 454931cc
<|MERGE_RESOLUTION|>--- conflicted
+++ resolved
@@ -1,34 +1,17 @@
 from __future__ import annotations
 
-<<<<<<< HEAD
 import logging
 import os
 import pprint
 import sys
-=======
-import pprint
-import subprocess
-import time
->>>>>>> 454931cc
 from datetime import date
 from enum import Enum
 import logging
 import multiprocessing as mp
 import os
 from pathlib import Path
-<<<<<<< HEAD
 from typing import Any, Callable, Dict, List, Tuple, Type, TypeVar, Union
 
-=======
-import sys
-from typing import Any, Dict, List, Tuple, Union
-
-import cloudpickle
-import h5py
-import numpy as np
-import scipy
-import tifffile
->>>>>>> 454931cc
 import yaml
 from sqlalchemy import Engine, create_engine, text
 from sqlalchemy.orm import Query, Session
@@ -109,7 +92,6 @@
     print('> Create tables')
     SQLBase.metadata.create_all(engine)
 
-<<<<<<< HEAD
     # Create hierarchy
     print('>> Set up type hierarchy')
     hierarchy = parse_hierarchy(schema)
@@ -138,19 +120,7 @@
         analysis_row = EntityTable(entity_type=analysis_type_row, id='analysis_00')
         session.add(analysis_row)
         session.commit()
-=======
-    # # Create procedures
-    # with engine.connect() as connection:
-    #     connection.execute(text(
-    #         """
-    #         CREATE PROCEDURE insert_attribute_name(IN attribute_name VARCHAR(255))
-    #         BEGIN
-    #             IF NOT EXISTS (SELECT 1 FROM attributes WHERE name = attribute_name) THEN
-    #                 INSERT INTO attributes (name) VALUES (attribute_name);
-    #             END IF;
-    #         END;
-    #         """))
->>>>>>> 454931cc
+
 
     print('> Create analysis folder')
     # Create analysis data folder
@@ -423,7 +393,6 @@
     def shuffle_filter(self) -> Any:
         return self.config['shuffle_filter']
 
-<<<<<<< HEAD
     def select_analysis(self, analysis_name: str):
         query = self.session.query(EntityTable)
         query = query.join(EntityTypeTable).filter(EntityTypeTable.name == 'Analysis')
@@ -434,12 +403,6 @@
         self._row = query.order_by(EntityTable.pk).first()
 
     def open_session(self, pool_size: int = 20):
-=======
-    def open_session(self, pool_size: int = 20, echo: bool = None):
-
-        if echo is None:
-            echo = self.echo
->>>>>>> 454931cc
 
         # Only open if necessary
         if hasattr(self, 'session'):
@@ -506,8 +469,6 @@
             os.makedirs(temp_path, exist_ok=True)
 
         return temp_path
-<<<<<<< HEAD
-=======
 
     def start_slurm_task_processor(self, partition='bigmem', node_num=1, cpu_num=64, batch_size=500):
 
@@ -951,5 +912,4 @@
     # Get corresponding times
     frame_times = mirror_time[frame_idcs]
 
-    return frame_idcs, frame_times
->>>>>>> 454931cc
+    return frame_idcs, frame_times