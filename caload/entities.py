from __future__ import annotations

import math
import os
import pickle
import pprint

import sys
import time
from abc import abstractmethod

from datetime import datetime, date, timedelta
<<<<<<< HEAD
from pathlib import Path
from typing import Any, Callable, Dict, List, TYPE_CHECKING, Tuple, Type, TypeVar, Union
=======
from typing import Any, Callable, Dict, Iterable, List, TYPE_CHECKING, Tuple, Type, Union
>>>>>>> 454931cc

import cloudpickle
import h5py
import numpy as np
import pandas as pd
<<<<<<< HEAD
from sqlalchemy import case, func, text
=======
from sqlalchemy import text
>>>>>>> 454931cc
from sqlalchemy.dialects.mysql import insert as mysql_insert
from sqlalchemy.orm import Query, aliased, joinedload
from tqdm import tqdm

import caload
from caload.sqltables import *
from caload import files, utils

if TYPE_CHECKING:
    from caload.analysis import Analysis

__all__ = ['Entity', 'EntityCollection']


class Entity:
    _type: Type[Entity]
    _analysis: Analysis
    _row: EntityTable
    entity_type_name: str
    _attribute_name_pk_map: Dict[str, int] = {}

    # Keep references to parent table instances,
    # to avoid cold references during multiprocessing,
    # caused by lazy loading
    _parent_row: EntityTable

    def __init__(self, row: EntityTable, analysis: Analysis):
        self._analysis = analysis
        self._row = row
        self.entity_type_name = row.entity_type.name
        self._parent_row = row.parent

    def __repr__(self):
        return f"{self.__class__.__name__}(id='{self.row.id}', parent={self.parent})"

    def __contains__(self, item):
<<<<<<< HEAD
        # subquery = self.analysis.session.query(AttributeTable.pk).filter(AttributeTable.name == item).subquery()
        value_query = (self.analysis.session.query(AttributeTable)
                       .filter(AttributeTable.name == item, AttributeTable.entity_pk == self.row.pk))
=======
        value_query = (self.analysis.session.query(self.attr_value_table)
                       .filter(self.attr_value_table.name == item)
                       .filter(self.attr_value_table.entity_pk == self.row.pk))
>>>>>>> 454931cc
        return value_query.count() > 0

    def __getitem__(self, item: str):

<<<<<<< HEAD
        value_query = (self.analysis.session.query(AttributeTable)
                       .filter(AttributeTable.name == item, AttributeTable.entity_pk == self.row.pk))
=======
        value_query = (self.analysis.session.query(self.attr_value_table)
                       .filter(self.attr_value_table.name == item)
                       .filter(self.attr_value_table.entity_pk == self.row.pk))
>>>>>>> 454931cc

        if value_query.count() == 0:
            raise KeyError(f'Attribute {item} not found for entity {self}')

        # Fetch first (only row)
        value_row = value_query.first()

        column_str = value_row.data_type
        value = value_row.value

        # Anything that isn't a referenced path gets returned immediately
        if column_str != 'path':
            return value

        # Read from filepath
        return files.read(self.analysis, value)

    def __setitem__(self, key: str, value: Any):

        # Find corresponding builtin python scalar type for numpy scalars
        if isinstance(value, np.generic):
            value = value.item()

<<<<<<< HEAD
        attribute_row = None
        # Query attribute row if not in create mode
        if not self.analysis.is_create_mode:
            # Build query
            attribute_row = (self.analysis.session.query(AttributeTable)
                           .filter(AttributeTable.name == key, AttributeTable.entity_pk == self.row.pk))
=======
        value_row = None
        # Query attribute row if not in create mode
        if not self.analysis.is_create_mode:
            # Build query
            value_query = (self.analysis.session.query(self.attr_value_table)
                           .filter(self.attr_value_table.name == key)
                           .filter(self.attr_value_table.entity_pk == self.row.pk))
>>>>>>> 454931cc

            # Evaluate
            if attribute_row.count() == 1:
                attribute_row = attribute_row.one()
            elif attribute_row.count() > 1:
                raise ValueError('Wait a minute...')

        # Create row if it doesn't exist yet
<<<<<<< HEAD
        if attribute_row is None:
            attribute_row = AttributeTable(entity=self.row, name=key, is_persistent=self.analysis.is_create_mode)
            self.analysis.session.add(attribute_row)
=======
        value_row_is_new = False
        if value_row is None:
            value_row = self.attr_value_table(entity_pk=self.row.pk, name=key,
                                              is_persistent=self.analysis.is_create_mode)
            self.analysis.session.add(value_row)
            value_row_is_new = True
>>>>>>> 454931cc

        # Set scalars
        if type(value) in (str, float, int, bool, date, datetime):

            # Set value type
            value_type_map = {str: 'str', float: 'float', int: 'int',
                              bool: 'bool', date: 'date', datetime: 'datetime'}
            value_type = value_type_map.get(type(value))

            # Some SQL dialects don't support inf float values
            if value_type == 'float' and math.isinf(value):
                value_type = 'blob'

            # Set column string
            data_type_str = value_type

        # NOTE: there is no universal way to get the byte number of objects
        # Builtin object have __sizeof__(), but this only returns the overhead for some numpy.ndarrays
        # For numpy arrays it's numpy.ndarray.nbytes
        # Set small objects
        elif (not isinstance(value, np.ndarray) and value.__sizeof__() < self.analysis.max_blob_size) \
                or (isinstance(value, np.ndarray) and value.nbytes < self.analysis.max_blob_size):

            # Set value type
            data_type_str = 'blob'

        # Set large objects
        else:

            # Set value type
            data_type_str = 'path'

            # Write any non-scalar data that is too large according to specified bulk storage format
            data_path = attribute_row.value

<<<<<<< HEAD
            # If not data_path is set yet, generate it
            if data_path is None:
                if isinstance(value, np.ndarray):
                    data_path = f'hdf5:{self.path}/data.hdf5:{key}'
                else:
                    data_path = f'pkl:{self.path}/{key.replace("/", "_")}'

            files.write(self.analysis.analysis_path, key, value, data_path)
            # value = getattr(self, f'_write_{self.analysis.bulk_format}')(key, value, attribute_row.value)
=======
        # Create new blob row if none exists
        if column_str == 'value_blob' and value_row.value_blob is None:
            blob_row = AttributeBlobTable()
            self.analysis.session.add(blob_row)
            value_row.value_blob = blob_row
>>>>>>> 454931cc

        # Reset old value in case it was set to different type before
        if type(attribute_row.data_type) is str and attribute_row.data_type != data_type_str and attribute_row.value is not None:
            attribute_row.value = None

<<<<<<< HEAD
        # Set row type and value
        attribute_row.data_type = data_type_str
        attribute_row.value = value
=======
            # TODO: check how this is handled in reality. By default, orphaned rows should be deleted
            # # If value type was changed from blob to something else: delete old blod
            # if value_row.column_str == 'value_blob' and column_str != 'value_blob':
            #     self.analysis.session.delete(value_row.value_blob)

        # Only now: Set row type and value
        value_row.column_str = column_str
        value_row.value = value
>>>>>>> 454931cc

        # Commit changes (right away if not in create mode)
        if not self.analysis.is_create_mode:
            self.analysis.session.commit()

    @property
    def pk(self):
        return self.row.pk

    @property
    def id(self):
        return self.row.id

<<<<<<< HEAD
    def add_child_entity(self, entity_type: Union[str, Type[Entity]], entity_id: str):
        return self.analysis.add_entity(entity_type, entity_id, parent_entity=self)
=======
    def _write_asdf(self, key: str, value: Any, row: AttributeTable = None):
        pass
>>>>>>> 454931cc

    @property
    def scalar_attributes(self):
        # Get all
<<<<<<< HEAD
        query = (self.analysis.session.query(AttributeTable)
                 .filter(AttributeTable.entity_pk == self.row.pk)
                 .filter(AttributeTable.data_type.not_in(['path', 'blob'])))
=======
        query = (self.analysis.session.query(self.attr_value_table)
                 .filter(self.attr_value_table.entity_pk == self.row.pk)
                 .filter(self.attr_value_table.column_str.not_in(['value_path', 'value_blob'])))
>>>>>>> 454931cc
        return {value_row.name: value_row.value for value_row in query.all()}

    @property
    def attributes(self):
        # Get all
        query = (self.analysis.session.query(AttributeTable)
                 .filter(AttributeTable.entity_pk == self.row.pk))

        # Update
        attributes = {}
        for value_row in query.all():
<<<<<<< HEAD
            if value_row.data_type == 'path':
=======
            if value_row.column_str == 'value_path':
>>>>>>> 454931cc
                attributes[value_row.name] = self[value_row.name]
            else:
                attributes[value_row.name] = value_row.value

        return attributes

    def update(self, data: Dict[str, Any]):
        """Implement update method for usage like in dict.update"""
        for key, value in data.items():
            self[key] = value

    @property
    def parent(self):
        if self._parent_row is None:
            return None
        return Entity(row=self._parent_row, analysis=self.analysis)

    @property
    def path(self) -> str:
        if self.parent is not None:
            return Path(os.path.join(self.parent.path, self.entity_type_name.lower(), self.id)).as_posix()
        return Path(os.path.join('entities', self.entity_type_name.lower(), self.id)).as_posix()

    @property
    def row(self):
        return self._row

    @property
    def analysis(self) -> Analysis:
        return self._analysis

    def create_file(self):
        entity_abs_path = os.path.join(self.analysis.analysis_path, self.path)

        # Create directoty of necessary
        if not os.path.exists(entity_abs_path):
            os.makedirs(entity_abs_path)

        # Create data file
        path = os.path.join(entity_abs_path, 'data.hdf5')
        if not os.path.exists(path):
            with h5py.File(path, 'w') as _:
                pass


E = TypeVar('E')


class EntityCollection:
    analysis: Analysis
    _query: Query
    _entity_count: int = -1
    _iteration_count: int = -1
    _batch_offset: int = 0
    _batch_size: int = 100
    _batch_results: List[EntityTable]
    _entity_type: Union[Type[Entity], Type[E]]
    _entity_type_name: str

    def __init__(self, entity_type: Union[str, Type[E]], analysis: Analysis, query: Query):

        if isinstance(entity_type, str):
            self._entity_type_name = entity_type
            self._entity_type = Entity
        else:
            if type(entity_type) is not type or not issubclass(entity_type, Entity):
                raise TypeError('Entity type has to be either str or a subclass of Entity')

            self._entity_type = entity_type
            self._entity_type_name = self._entity_type.__name__

            # if self.entity_type_name in globals() and issubclass(globals()[self.entity_type_name], Entity):
            #     self.entity_type = globals()[self.entity_type_name]
            # else:
            #     self.entity_type = Entity

        self.analysis = analysis
        self._query = query
        self._query_custom_orderby = False

    def __repr__(self):
        return f'{self._entity_type_name}Collection({len(self)})'

    def __len__(self):
        if self._entity_count < 0:
            self._entity_count = self.query.count()
        return self._entity_count

    def __iter__(self):
        return self

    def __next__(self) -> Union[Entity, E]:

        # Increment count
        self._iteration_count += 1

        # Fetch the next batch of results
        if self._iteration_count == 0 or (self._iteration_count == self._batch_offset + self._batch_size):
            self._batch_offset = self._iteration_count
            self._batch_results = self.query.offset(self._batch_offset).limit(self._batch_size).all()

        # No more results: reset iteration counter and offset and stop iteration
        if len(self._batch_results) == 0 or self._iteration_count >= self._batch_offset + len(self._batch_results):
            self._iteration_count = -1
            self._batch_offset = 0

            raise StopIteration

        # Return single result
        return self._entity_type(row=self._batch_results[self._iteration_count % self._batch_size], analysis=self.analysis)

    def __getitem__(self, item) -> Union[Entity, E, List[Entity], List[E], pd.DataFrame]:

        # Return single entity
        if isinstance(item, (int, np.integer)):
            if item < 0:
                item = len(self) + item
            return self._entity_type(row=self.query.offset(item).limit(1)[0], analysis=self.analysis)

        # Return slice
        if isinstance(item, slice):
            start, stop, step = item.indices(len(self))
            if step == 0:
                raise KeyError('Invalid step size 0')

            # Get data
            result = [self._entity_type(row=row, analysis=self.analysis) for row in self.query.offset(start).limit(stop - start)]

            # TODO: there should be a way to directly query the n-th row using 'ROW_NUMBER() % n'
            #  but it's not clear how is would work in SQLAlchemy ORM; figure out later
            # result = [self._get_entity(row) for row in self.query.offset(start).limit(stop-start)][::abs(step)]

            # Return in order
            return result[::step]

        # Return multiple attributes for all entities in collection
        if isinstance(item, (str, list, tuple)):
            if isinstance(item, str):
                item = [item]

            df = self._dataframe_of(attribute_names=item, include_bulk=True, include_blobs=True)

            # For single column, return pd.Series
            if len(df.columns) == 1:
                return df.iloc[:, 0]

            return df

        raise KeyError(f'Invalid key {item}')

    def __setitem__(self, key, df):
        """Set attributes on individual entities in collection
        """
        if key != slice(None, None, None):
            raise KeyError(f'Invalid key {key}')
        if not isinstance(df, pd.DataFrame):
            if not isinstance(df, pd.Series):
                raise ValueError(f'Invalid value of type {type(df)}. Needs to be pandas.Series or pandas.DataFrame')
            df = pd.DataFrame(df)

        for attr_name in df.columns:

            # Create df for insert
            df_insert = pd.DataFrame(df[attr_name])

            # Determine data type
            dtype = str(df_insert[attr_name].dtype).lower()
            if 'int' in dtype:
                dtype_str = 'int'
            elif 'float' in dtype:
                dtype_str = 'float'
            elif 'object' in dtype:
                dtype_str = 'str'
            else:
                raise TypeError('')

            # Rename value column
<<<<<<< HEAD
            data_type_str = dtype_str
            df_insert.rename(columns={attr_name: data_type_str}, inplace=True)
=======
            columns_str = f'value_{dtype_str}'
            df_insert.rename(columns={attr_name: columns_str}, inplace=True)
>>>>>>> 454931cc

            # Add PK set
            df_insert['entity_pk'] = df_insert.index
            df_insert['name'] = attr_name
<<<<<<< HEAD
            df_insert['data_type'] = data_type_str
            df_insert['is_persistent'] = self.analysis.is_create_mode

            insert_attr_data = df_insert.to_dict('records')

            insert_stmt = mysql_insert(AttributeTable).values(insert_attr_data)

            update_attr_data = {data_type_str: getattr(insert_stmt.inserted, data_type_str),
                                'is_persistent': insert_stmt.inserted.is_persistent,
                                'data_type': data_type_str}
=======
            df_insert['column_str'] = columns_str
            df_insert['is_persistent'] = False

            insert_attr_data = df_insert.to_dict('records')

            insert_stmt = mysql_insert(self._entity_type.attr_value_table).values(insert_attr_data)

            update_attr_data = {columns_str: getattr(insert_stmt.inserted, columns_str),
                                'is_persistent': insert_stmt.inserted.is_persistent,
                                'column_str': columns_str}
>>>>>>> 454931cc

            upsert_stmt = insert_stmt.on_duplicate_key_update(update_attr_data)
            self.analysis.session.execute(upsert_stmt)
            self.analysis.session.commit()

    @property
    def query(self):
        """Property which should be used *exclusively* to access the Query object.
        This is important, because there is no default order to SELECTs (unless specified).
        This means that repeated iterations over the EntityCollection instance
        may return differently ordered results.
        """
        if not self._query_custom_orderby:
            self._query = self._query.order_by(None).order_by('pk')

        return self._query

    def _column(self, attribute_name: str, include_blobs: bool = False):

        # Subquery on entity primary keys
        entity_query = self.query.subquery().primary_key

        # Query attribute values
<<<<<<< HEAD
        value_query = (self.analysis.session.query(AttributeTable)
                       .filter(AttributeTable.name == attribute_name)
                       .filter(AttributeTable.entity_pk.in_(entity_query)))
=======
        value_query = (self.analysis.session.query(self._entity_type.attr_value_table)
                       .filter(self._entity_type.attr_value_table.entity_pk.in_(entity_query))
                       .filter(self._entity_type.attr_value_table.name == attribute_name))

        if include_blobs:
            value_query = value_query.options(joinedload(self._entity_type.attr_value_table.value_blob))
>>>>>>> 454931cc

        return value_query.all()

    def _dataframe_of(self, attribute_names: List[str] = None,
                      include_blobs: bool = False, include_bulk: bool = False) -> pd.DataFrame:

        # Add to excluded list
        excluded = []
        if not include_blobs:
            excluded.append('blob')
        if not include_bulk:
<<<<<<< HEAD
            excluded.append('path')

        # Query distinct attribute names and their corresponding types
        attribute_query = self.analysis.session.query(AttributeTable.name, AttributeTable.data_type).join(
            EntityTable).join(EntityTypeTable).filter(EntityTypeTable.name == self._entity_type_name,
                                                      AttributeTable.data_type.notin_(excluded))
        # Filter for user-defined attributes
        if attribute_names is not None:
            attribute_query = attribute_query.filter(AttributeTable.name.in_(attribute_names))

        # Get names and types
        selected_attribute_names, attribute_types = zip(*attribute_query.distinct().all())

        if attribute_names is not None and len(attribute_names) != len(selected_attribute_names):
            raise Warning(f'Number selected attributes does not match number requested. '
                          f'{len(attribute_types)} != {len(selected_attribute_names)}. '
                          f'Some requested attributes may be blob or path and not included')

        # Build case for each attribute so query returns correct type field
        cases = []
        for attr_name in selected_attribute_names:
            cases.append(
                func.max(case(
                    (AttributeTable.name == attr_name,
                     case((AttributeTable.data_type == 'int', AttributeTable.value_int),
                          (AttributeTable.data_type == 'str', AttributeTable.value_str),
                          (AttributeTable.data_type == 'float', AttributeTable.value_float),
                          (AttributeTable.data_type == 'date', AttributeTable.value_date),
                          (AttributeTable.data_type == 'datetime', AttributeTable.value_datetime),
                          (AttributeTable.data_type == 'blob', AttributeTable.value_blob),
                          (AttributeTable.data_type == 'path', AttributeTable.value_path),
                          else_=None)
                     ),
                    else_=None)).label(name=attr_name)
            )

        # Create query
        query = (
            self.analysis.session.query(
                EntityTable.pk,
                EntityTable.id,
                *cases  # Dynamically added case expressions
            )
            .join(AttributeTable, EntityTable.pk == AttributeTable.entity_pk)
            # .filter(EntityTable.pk.in_([13, 15, 4201]))
            .filter(EntityTable.pk.in_(self.query.subquery().primary_key))
            .group_by(EntityTable.pk, EntityTable.id)
        )

        # Add PK and ID to columns to match query result
        columns = ('pk', 'entity_id') + selected_attribute_names

        # Create DataFrame from query result
        df = pd.DataFrame(columns=columns, data=query.all())

        # Convert all types correctly (default result will likely contain bytestring values
        for attr_name, attr_type in zip(selected_attribute_names, attribute_types):
            if attr_type == 'int':
                df[attr_name] = df[attr_name].astype(int)
            elif attr_type == 'float':
                df[attr_name] = df[attr_name].astype(float)
            elif attr_type == 'str':
                df[attr_name] = df[attr_name].astype(str)
            elif attr_type == 'date':
                df[attr_name] = pd.to_datetime(df[attr_name].apply(lambda s: s.decode()), format='%Y-%m-%d')
            elif attr_type == 'datetime':
                df[attr_name] = pd.to_datetime(df[attr_name].apply(lambda s: s.decode()), format='%Y-%m-%d %H:%M:%S')
            elif attr_type == 'blob':
                df[attr_name] = df[attr_name].apply(lambda s: pickle.loads(s) if s is not None else None)
            elif attr_type == 'path':
                df[attr_name] = df[attr_name].apply(lambda s: files.read(self.analysis, s) if s is not None else None)

        # Set row index to PKs
        df.set_index('pk', drop=True, inplace=True)

        # Return final DataFrame
        return df
=======
            excluded.append('value_path')

        # Iterate through specified attributes
        cols = []
        for attr_name in attribute_names:

            # Fetch rows
            rows = self._column(attr_name, include_blobs)

            # Get indices and data
            idcs = [v.entity_pk for v in rows if v.column_str not in excluded]
            data = [v.value for v in rows if v.column_str not in excluded]

            # Create series
            series = pd.Series(index=idcs, data=data, name=attr_name)

            # Include if not empty
            if series.count() > 0:
                cols.append(series)

        return pd.concat(cols, axis=1)
>>>>>>> 454931cc

    def where(self, *expr) -> EntityCollection:
        query = caload.filter.get_entity_query_by_attributes(self._entity_type_name, self.analysis.session,
                                                             ' AND '.join(expr), entity_query=self.query)

<<<<<<< HEAD
        return EntityCollection(self._entity_type_name, analysis=self.analysis, query=query)

    @property
    def scalar_attributes(self):
        """Get a pandas.DataFrame of all entities in this collection (rows) and their attributes
        """
        return self._dataframe_of(attribute_names=None, include_blobs=False, include_bulk=False)

    @property
    def attributes(self):
        """Get a pandas.DataFrame of all entities in this collection (rows) and their attributes, including binary data
        """
        return self._dataframe_of(attribute_names=None, include_blobs=True, include_bulk=False)
=======
        return self.__class__(analysis=self.analysis, query=query)

    @property
    def attribute_names(self):
        query = (self.analysis.session.query(self._entity_type.attr_value_table.name)
                 .filter(self._entity_type.attr_value_table.entity_pk.in_(self.query.subquery().primary_key))
                 .group_by(self._entity_type.attr_value_table.name))

        return [str(attr.name) for attr in query.all()]

    @property
    def dataframe(self):

        # Return dataframe of all attributes
        return self._dataframe_of(attribute_names=self.attribute_names,
                                  include_blobs=False, include_bulk=False)

    @property
    def extended_dataframe(self):

        # Return dataframe of all attributes
        return self._dataframe_of(attribute_names=self.attribute_names,
                                  include_blobs=True, include_bulk=False)

    def _get_entity(self, row: EntityTable) -> Entity:
        return self._entity_type(row=row, analysis=self.analysis)
>>>>>>> 454931cc

    # def sortby(self, name: str, order: str = 'ASC'):
    #     # TODO: implement sorting
    #     pass

    def map(self, fun: Callable, **kwargs) -> Any:
        """Sequentially apply a function to each Entity of the collection (kwargs are passed onto the function)
        """

        print(f'Run function {fun.__name__} on {self} with args '
              f'{[f"{k}:{v}" for k, v in kwargs.items()]} on {len(self)} entities')

        for entity in tqdm(self):
            fun(entity, **kwargs)

    def map_async(self, fun: Callable, chunk_size: int = None, worker_num: int = None, **kwargs) -> Any:
        """Concurrently apply a function to each Entity of the collection (kwargs are passed onto the function)

        worker_num: int number of subprocess workers to spawn for parallel execution
        chunk_size: int (optional) size of chunks for batched execution of function to decrease overhead
            (note that for batch execution the first argument
            of fun is going to be of type List[Entity] instead of Entity)
        """

        print(f'Run function {fun.__name__} on {self} with args '
              f'{[f"{k}:{v}" for k, v in kwargs.items()]} on {len(self)} entities')

        # Prepare pool and entities
        import multiprocessing as mp
        if worker_num is None:
            worker_num = mp.cpu_count() - 4
            if len(self) < worker_num:
                worker_num = len(self)
        print(f'Start pool with {worker_num} workers')

        print(f'Prepare entities')
        t = time.perf_counter()
        kwargs = tuple([(k, v) for k, v in kwargs.items()])
        if chunk_size is None:
            worker_args = [(fun, e, kwargs) for e in self]
            chunk_size = 1
        else:
            chunk_num = int(np.ceil(len(self) / chunk_size))
            worker_args = [(fun, self[i * chunk_size:(i + 1) * chunk_size], kwargs) for i in range(chunk_num)]
            print(f'Entity chunksize {chunk_size}')
        print(f'> Preparation finished in {time.perf_counter() - t:.2f}s')

        # Close session first
        self.analysis.close_session()

        # Map entities to process pool
        execution_times = []
        start_time = time.time()
        formatted_time = time.strftime("%Y-%m-%d %H:%M:%S", time.localtime(start_time))
        print(f'Start processing at {formatted_time}')
        with (mp.Pool(processes=worker_num) as pool,
              tqdm(total=len(worker_args), desc='Processing', unit='iter', smoothing=0.) as pbar):
            iterator = pool.imap_unordered(self.worker_wrapper, worker_args)
            for iter_num in range(1, len(self) + 1):

                # Iterate while looking out for exceptions
                try:
                    exec_time = next(iterator)
                except StopIteration:
                    pass
                except Exception as _exc:
                    raise _exc

                # Calcualate timing info
                execution_times.append(exec_time)
                mean_exec_time = np.mean(execution_times) if len(execution_times) > 0 else 0
                time_per_entity = mean_exec_time / (worker_num * chunk_size)
                time_elapsed = time.time() - start_time
                time_rest = time_per_entity * (len(self) - iter_num * chunk_size)

                pbar.update(chunk_size)
                pbar.set_postfix({
                    'time_per_iter': f'{time_per_entity:.2f}s',
                    'elapsed': str(timedelta(seconds=int(time_elapsed))),
                    'eta': str(timedelta(seconds=int(time_rest))),
                })

                # # Print timing info
                # sys.stdout.write('\r'
                #                  f'[{iter_num * chunk_size}/{len(self)}] '
                #                  f'{time_per_entity:.2f}s/iter '
                #                  f'- {timedelta(seconds=int(time_elapsed))}'
                #                  f'/{timedelta(seconds=int(time_elapsed + time_rest))} '
                #                  f'-> {timedelta(seconds=int(time_rest))} remaining ')

        formatted_time = time.strftime("%Y-%m-%d %H:%M:%S", time.localtime(time.time()))
        print(f'\nFinish processing at {formatted_time}')

        # Re-open session
        self.analysis.open_session()

    @staticmethod
    def worker_wrapper(args):
        """Subprocess wrapper function for concurrent execution, which handles the MySQL session
        and provides feedback on execution time to parent process
        """

        start_time = time.perf_counter()
        # Unpack args
        fun: Callable = args[0]
        entity: Union[Entity, EntityCollection, List[Entity]] = args[1]
        kwargs = {k: v for k, v in args[2]}

        # Re-open session in worker
        if isinstance(entity, list):
            entity[0].analysis.open_session(pool_size=1, echo=False)
            close_session = entity[0].analysis.close_session
        else:
            entity.analysis.open_session(pool_size=1, echo=False)
            close_session = entity.analysis.close_session

        # Run function on entity
        res = fun(entity, **kwargs)

        # Close session again
        close_session()

        elapsed_time = time.perf_counter() - start_time

        return elapsed_time

<<<<<<< HEAD
    def save_to(self, filepath: Union[str, os.PathLike]):
        pass
=======
    def create_task(self, fun: Callable, **kwargs):

        print(f'Create new task for {fun.__name__} with args '
              f'{[f"{k}:{v}" for k, v in kwargs.items()]} on {len(self)} entities')

        funstr = cloudpickle.dumps(fun)
        argstr = cloudpickle.dumps(kwargs)

        task_row = TaskTable(target_fun=funstr, target_args=argstr)
        self.analysis.session.add(task_row)
        self.analysis.session.commit()

        for entity in self:

            if isinstance(entity, Animal):
                _id = {'animal_pk': entity.row.pk}
            elif isinstance(entity, Recording):
                _id = {'recording_pk': entity.row.pk}
            elif isinstance(entity, Roi):
                _id = {'roi_pk': entity.row.pk}
            elif isinstance(entity, Phase):
                _id = {'phase_pk': entity.row.pk}
            else:
                raise ValueError(f'What is a {entity}?')

            # Add to task
            self.analysis.session.add(TaskedEntityTable(task_pk=task_row.pk, **_id))

        self.analysis.session.commit()

>>>>>>> 454931cc

# class Animal(Entity):
#     entity_table = AnimalTable
#     attr_value_table = AnimalValueTable
#
#     def __init__(self, *args, **kwargs):
#         Entity.__init__(self, *args, **kwargs)
#
#     def __repr__(self):
#         return f"Animal(id='{self.id}')"
#
#     @classmethod
#     def unique_identifier(cls, row: AnimalTable) -> tuple:
#         return Animal.__name__, row.id
#
#     @staticmethod
#     def create(animal_id: str, analysis: Analysis):
#         # Add row
#         row = AnimalTable(id=animal_id)
#         analysis.session.add(row)
#         analysis.session.commit()
#
#         # Add entity
#         entity = Animal(row=row, analysis=analysis)
#         entity._create_file()
#         return entity
#
#     @property
#     def parent(self):
#         return None
#
#     @property
#     def path(self) -> str:
#         return f'animals/{self.id}'
#
#     @property
#     def id(self) -> str:
#         return self._row.id
#
#     def add_recording(self, *args, **kwargs) -> Recording:
#         return Recording.create(*args, animal=self, analysis=self.analysis, **kwargs)
#
#     @property
#     def recordings(self) -> RecordingCollection:
#         return self.analysis.get_recordings_by_id(animal_id=self.id)
#
#     @property
#     def rois(self) -> RoiCollection:
#         return self.analysis.get_rois_by_id(animal_id=self.id)
#
#     @property
#     def phases(self) -> PhaseCollection:
#         return self.analysis.get_phases_by_id(animal_id=self.id)
#
#
# class Recording(Entity):
#     entity_table = RecordingTable
#     attr_value_table = RecordingValueTable
#
#     def __init__(self, *args, **kwargs):
#         Entity.__init__(self, *args, **kwargs)
#         self.parents.append(self.row.parent)
#
#     def __repr__(self):
#         return f"Recording(id={self.id}, " \
#                f"rec_date='{self.rec_date}', " \
#                f"animal_id='{self.animal_id}')"
#
#     @classmethod
#     def unique_identifier(cls, row: RecordingTable) -> tuple:
#         return Recording.__name__, row.parent.id, row.date, row.id
#
#     @staticmethod
#     def create(animal: Animal, rec_date: date, rec_id: str, analysis: Analysis):
#         # Add row
#         row = RecordingTable(parent=animal.row, date=caload.utils.parse_date(rec_date), id=rec_id)
#         analysis.session.add(row)
#         analysis.session.commit()
#
#         # Add entity
#         entity = Recording(row=row, analysis=analysis)
#         entity._create_file()
#
#         return entity
#
#     def add_roi(self, *args, **kwargs) -> Roi:
#         return Roi.create(*args, recording=self, analysis=self.analysis, **kwargs)
#
#     def add_phase(self, *args, **kwargs) -> Phase:
#         return Phase.create(*args, recording=self, analysis=self.analysis, **kwargs)
#
#     @property
#     def rois(self) -> RoiCollection:
#         return self.analysis.get_rois_by_id(animal_id=self.animal_id, rec_id=self.id, rec_date=self.rec_date)
#
#     @property
#     def phases(self) -> PhaseCollection:
#         return self.analysis.get_phases_by_id(animal_id=self.animal_id, rec_id=self.id, rec_date=self.rec_date)
#
#     @property
#     def parent(self):
#         return self.animal
#
#     @property
#     def path(self) -> str:
#         return f'{self.parent.path}/recordings/{self.rec_date}_{self.id}'
#
#     @property
#     def id(self) -> str:
#         return self._row.id
#
#     @property
#     def rec_date(self) -> date:
#         return self._row.date
#
#     @property
#     def animal_id(self) -> str:
#         return self._row.parent.id
#
#     @property
#     def animal(self) -> Animal:
#         return Animal(analysis=self.analysis, row=self._row.parent)
#
#
# class Phase(Entity):
#     entity_table = PhaseTable
#     attr_value_table = PhaseValueTable
#
#     def __init__(self, *args, **kwargs):
#         Entity.__init__(self, *args, **kwargs)
#
#         self.parents.append(self.row.parent)
#         self.parents.append(self.row.parent.parent)
#
#         self.analysis.session.flush()
#
#     def __repr__(self):
#         return f"Phase(id={self.id}, " \
#                f"rec_date='{self.rec_date}', " \
#                f"rec_id='{self.rec_id}', " \
#                f"animal_id='{self.animal_id}')"
#
#     @classmethod
#     def unique_identifier(cls, row: PhaseTable) -> tuple:
#         return Phase.__name__, row.parent.parent.id, row.parent.id, row.parent.date, row.id
#
#     @staticmethod
#     def create(recording: Recording, phase_id: int, analysis: Analysis):
#         # Add row
#         row = PhaseTable(parent=recording.row, id=phase_id)
#         analysis.session.add(row)
#         # Immediately commit if not in create mode
#         if not analysis.is_create_mode:
#             analysis.session.commit()
#
#         # Add entity
#         entity = Phase(row=row, analysis=analysis)
#         entity._create_file()
#
#         return entity
#
#     @property
#     def parent(self):
#         return self.recording
#
#     @property
#     def path(self) -> str:
#         return f'{self.parent.path}/phases/{self.id}'
#
#     @property
#     def id(self) -> int:
#         return self._row.id
#
#     @property
#     def animal_id(self) -> str:
#         return self.parent.parent.id
#
#     @property
#     def rec_date(self) -> date:
#         return self.recording.rec_date
#
#     @property
#     def rec_id(self) -> str:
#         return self.recording.id
#
#     @property
#     def animal(self) -> Animal:
#         return Animal(analysis=self.analysis, row=self.row.parent.parent)
#
#     @property
#     def recording(self) -> Recording:
#         return Recording(analysis=self.analysis, row=self.row.parent)
#
#     def export_to(self, f: h5py.File):
#
#         with h5py.File(f'{self.analysis.analysis_path}/{self.path}/data.hdf5', 'r') as f2:
#             f2.copy(source='/', dest=f, name=self.path)
#
#         try:
#             f[self.path].attrs.update(self.scalar_attributes)
#         except:
#             for k, v in self.scalar_attributes.items():
#                 try:
#                     f[self.path].attrs[k] = v
#                 except:
#                     print(f'Failed to export scalar attribute {k} in {self} (type: {type(v)})')
#
#
# class Roi(Entity):
#     entity_table = RoiTable
#     attr_value_table = RoiValueTable
#
#     def __init__(self, *args, **kwargs):
#         Entity.__init__(self, *args, **kwargs)
#
#         self.parents.append(self.row.parent)
#         self.parents.append(self.row.parent.parent)
#
#         self.analysis.session.flush()
#
#     def __repr__(self):
#         return f"Roi(id={self.id}, " \
#                f"rec_date='{self.rec_date}', " \
#                f"rec_id='{self.rec_id}', " \
#                f"animal_id='{self.animal_id}')"
#
#     @staticmethod
#     def create(recording: Recording, roi_id: int, analysis: Analysis):
#         # Add row
#         row = RoiTable(parent=recording.row, id=roi_id)
#         analysis.session.add(row)
#         # Immediately commit if not in create mode
#         if not analysis.is_create_mode:
#             analysis.session.commit()
#
#         # Add entity
#         entity = Roi(row=row, analysis=analysis)
#         entity._create_file()
#
#         return entity
#
#     @property
#     def path(self) -> str:
#         return f'{self.parent.path}/rois/{self.id}'
#
#     @property
#     def parent(self):
#         return self.recording
#
#     @property
#     def id(self) -> int:
#         return self._row.id
#
#     @property
#     def animal_id(self) -> str:
#         return self.animal.id
#
#     @property
#     def rec_date(self) -> date:
#         return self.recording.rec_date
#
#     @property
#     def rec_id(self) -> str:
#         return self.recording.id
#
#     @property
#     def animal(self) -> Animal:
#         return Animal(analysis=self.analysis, row=self.row.parent.parent)
#
#     @property
#     def recording(self) -> Recording:
#         return Recording(analysis=self.analysis, row=self.row.parent)
#
#     def export_to(self, f: h5py.File):
#
#         with h5py.File(f'{self.analysis.analysis_path}/{self.path}/data.hdf5', 'r') as f2:
#             f2.copy(source='/', dest=f, name=self.path)
#
#         try:
#             f[self.path].attrs.update(self.scalar_attributes)
#         except:
#             for k, v in self.scalar_attributes.items():
#                 try:
#                     f[self.path].attrs[k] = v
#                 except:
#                     print(f'Failed to export scalar attribute {k} in {self} (type: {type(v)})')
<|MERGE_RESOLUTION|>--- conflicted
+++ resolved
@@ -10,22 +10,16 @@
 from abc import abstractmethod
 
 from datetime import datetime, date, timedelta
-<<<<<<< HEAD
 from pathlib import Path
 from typing import Any, Callable, Dict, List, TYPE_CHECKING, Tuple, Type, TypeVar, Union
-=======
-from typing import Any, Callable, Dict, Iterable, List, TYPE_CHECKING, Tuple, Type, Union
->>>>>>> 454931cc
+
 
 import cloudpickle
 import h5py
 import numpy as np
 import pandas as pd
-<<<<<<< HEAD
 from sqlalchemy import case, func, text
-=======
-from sqlalchemy import text
->>>>>>> 454931cc
+
 from sqlalchemy.dialects.mysql import insert as mysql_insert
 from sqlalchemy.orm import Query, aliased, joinedload
 from tqdm import tqdm
@@ -62,27 +56,15 @@
         return f"{self.__class__.__name__}(id='{self.row.id}', parent={self.parent})"
 
     def __contains__(self, item):
-<<<<<<< HEAD
         # subquery = self.analysis.session.query(AttributeTable.pk).filter(AttributeTable.name == item).subquery()
         value_query = (self.analysis.session.query(AttributeTable)
                        .filter(AttributeTable.name == item, AttributeTable.entity_pk == self.row.pk))
-=======
-        value_query = (self.analysis.session.query(self.attr_value_table)
-                       .filter(self.attr_value_table.name == item)
-                       .filter(self.attr_value_table.entity_pk == self.row.pk))
->>>>>>> 454931cc
         return value_query.count() > 0
 
     def __getitem__(self, item: str):
 
-<<<<<<< HEAD
         value_query = (self.analysis.session.query(AttributeTable)
                        .filter(AttributeTable.name == item, AttributeTable.entity_pk == self.row.pk))
-=======
-        value_query = (self.analysis.session.query(self.attr_value_table)
-                       .filter(self.attr_value_table.name == item)
-                       .filter(self.attr_value_table.entity_pk == self.row.pk))
->>>>>>> 454931cc
 
         if value_query.count() == 0:
             raise KeyError(f'Attribute {item} not found for entity {self}')
@@ -106,22 +88,12 @@
         if isinstance(value, np.generic):
             value = value.item()
 
-<<<<<<< HEAD
         attribute_row = None
         # Query attribute row if not in create mode
         if not self.analysis.is_create_mode:
             # Build query
             attribute_row = (self.analysis.session.query(AttributeTable)
                            .filter(AttributeTable.name == key, AttributeTable.entity_pk == self.row.pk))
-=======
-        value_row = None
-        # Query attribute row if not in create mode
-        if not self.analysis.is_create_mode:
-            # Build query
-            value_query = (self.analysis.session.query(self.attr_value_table)
-                           .filter(self.attr_value_table.name == key)
-                           .filter(self.attr_value_table.entity_pk == self.row.pk))
->>>>>>> 454931cc
 
             # Evaluate
             if attribute_row.count() == 1:
@@ -130,18 +102,9 @@
                 raise ValueError('Wait a minute...')
 
         # Create row if it doesn't exist yet
-<<<<<<< HEAD
         if attribute_row is None:
             attribute_row = AttributeTable(entity=self.row, name=key, is_persistent=self.analysis.is_create_mode)
             self.analysis.session.add(attribute_row)
-=======
-        value_row_is_new = False
-        if value_row is None:
-            value_row = self.attr_value_table(entity_pk=self.row.pk, name=key,
-                                              is_persistent=self.analysis.is_create_mode)
-            self.analysis.session.add(value_row)
-            value_row_is_new = True
->>>>>>> 454931cc
 
         # Set scalars
         if type(value) in (str, float, int, bool, date, datetime):
@@ -177,7 +140,6 @@
             # Write any non-scalar data that is too large according to specified bulk storage format
             data_path = attribute_row.value
 
-<<<<<<< HEAD
             # If not data_path is set yet, generate it
             if data_path is None:
                 if isinstance(value, np.ndarray):
@@ -186,33 +148,14 @@
                     data_path = f'pkl:{self.path}/{key.replace("/", "_")}'
 
             files.write(self.analysis.analysis_path, key, value, data_path)
-            # value = getattr(self, f'_write_{self.analysis.bulk_format}')(key, value, attribute_row.value)
-=======
-        # Create new blob row if none exists
-        if column_str == 'value_blob' and value_row.value_blob is None:
-            blob_row = AttributeBlobTable()
-            self.analysis.session.add(blob_row)
-            value_row.value_blob = blob_row
->>>>>>> 454931cc
 
         # Reset old value in case it was set to different type before
         if type(attribute_row.data_type) is str and attribute_row.data_type != data_type_str and attribute_row.value is not None:
             attribute_row.value = None
 
-<<<<<<< HEAD
         # Set row type and value
         attribute_row.data_type = data_type_str
         attribute_row.value = value
-=======
-            # TODO: check how this is handled in reality. By default, orphaned rows should be deleted
-            # # If value type was changed from blob to something else: delete old blod
-            # if value_row.column_str == 'value_blob' and column_str != 'value_blob':
-            #     self.analysis.session.delete(value_row.value_blob)
-
-        # Only now: Set row type and value
-        value_row.column_str = column_str
-        value_row.value = value
->>>>>>> 454931cc
 
         # Commit changes (right away if not in create mode)
         if not self.analysis.is_create_mode:
@@ -226,26 +169,15 @@
     def id(self):
         return self.row.id
 
-<<<<<<< HEAD
     def add_child_entity(self, entity_type: Union[str, Type[Entity]], entity_id: str):
         return self.analysis.add_entity(entity_type, entity_id, parent_entity=self)
-=======
-    def _write_asdf(self, key: str, value: Any, row: AttributeTable = None):
-        pass
->>>>>>> 454931cc
 
     @property
     def scalar_attributes(self):
         # Get all
-<<<<<<< HEAD
         query = (self.analysis.session.query(AttributeTable)
                  .filter(AttributeTable.entity_pk == self.row.pk)
                  .filter(AttributeTable.data_type.not_in(['path', 'blob'])))
-=======
-        query = (self.analysis.session.query(self.attr_value_table)
-                 .filter(self.attr_value_table.entity_pk == self.row.pk)
-                 .filter(self.attr_value_table.column_str.not_in(['value_path', 'value_blob'])))
->>>>>>> 454931cc
         return {value_row.name: value_row.value for value_row in query.all()}
 
     @property
@@ -257,11 +189,7 @@
         # Update
         attributes = {}
         for value_row in query.all():
-<<<<<<< HEAD
             if value_row.data_type == 'path':
-=======
-            if value_row.column_str == 'value_path':
->>>>>>> 454931cc
                 attributes[value_row.name] = self[value_row.name]
             else:
                 attributes[value_row.name] = value_row.value
@@ -439,18 +367,12 @@
                 raise TypeError('')
 
             # Rename value column
-<<<<<<< HEAD
             data_type_str = dtype_str
             df_insert.rename(columns={attr_name: data_type_str}, inplace=True)
-=======
-            columns_str = f'value_{dtype_str}'
-            df_insert.rename(columns={attr_name: columns_str}, inplace=True)
->>>>>>> 454931cc
 
             # Add PK set
             df_insert['entity_pk'] = df_insert.index
             df_insert['name'] = attr_name
-<<<<<<< HEAD
             df_insert['data_type'] = data_type_str
             df_insert['is_persistent'] = self.analysis.is_create_mode
 
@@ -461,18 +383,6 @@
             update_attr_data = {data_type_str: getattr(insert_stmt.inserted, data_type_str),
                                 'is_persistent': insert_stmt.inserted.is_persistent,
                                 'data_type': data_type_str}
-=======
-            df_insert['column_str'] = columns_str
-            df_insert['is_persistent'] = False
-
-            insert_attr_data = df_insert.to_dict('records')
-
-            insert_stmt = mysql_insert(self._entity_type.attr_value_table).values(insert_attr_data)
-
-            update_attr_data = {columns_str: getattr(insert_stmt.inserted, columns_str),
-                                'is_persistent': insert_stmt.inserted.is_persistent,
-                                'column_str': columns_str}
->>>>>>> 454931cc
 
             upsert_stmt = insert_stmt.on_duplicate_key_update(update_attr_data)
             self.analysis.session.execute(upsert_stmt)
@@ -496,18 +406,9 @@
         entity_query = self.query.subquery().primary_key
 
         # Query attribute values
-<<<<<<< HEAD
         value_query = (self.analysis.session.query(AttributeTable)
                        .filter(AttributeTable.name == attribute_name)
                        .filter(AttributeTable.entity_pk.in_(entity_query)))
-=======
-        value_query = (self.analysis.session.query(self._entity_type.attr_value_table)
-                       .filter(self._entity_type.attr_value_table.entity_pk.in_(entity_query))
-                       .filter(self._entity_type.attr_value_table.name == attribute_name))
-
-        if include_blobs:
-            value_query = value_query.options(joinedload(self._entity_type.attr_value_table.value_blob))
->>>>>>> 454931cc
 
         return value_query.all()
 
@@ -519,7 +420,6 @@
         if not include_blobs:
             excluded.append('blob')
         if not include_bulk:
-<<<<<<< HEAD
             excluded.append('path')
 
         # Query distinct attribute names and their corresponding types
@@ -597,35 +497,11 @@
 
         # Return final DataFrame
         return df
-=======
-            excluded.append('value_path')
-
-        # Iterate through specified attributes
-        cols = []
-        for attr_name in attribute_names:
-
-            # Fetch rows
-            rows = self._column(attr_name, include_blobs)
-
-            # Get indices and data
-            idcs = [v.entity_pk for v in rows if v.column_str not in excluded]
-            data = [v.value for v in rows if v.column_str not in excluded]
-
-            # Create series
-            series = pd.Series(index=idcs, data=data, name=attr_name)
-
-            # Include if not empty
-            if series.count() > 0:
-                cols.append(series)
-
-        return pd.concat(cols, axis=1)
->>>>>>> 454931cc
 
     def where(self, *expr) -> EntityCollection:
         query = caload.filter.get_entity_query_by_attributes(self._entity_type_name, self.analysis.session,
                                                              ' AND '.join(expr), entity_query=self.query)
 
-<<<<<<< HEAD
         return EntityCollection(self._entity_type_name, analysis=self.analysis, query=query)
 
     @property
@@ -639,34 +515,6 @@
         """Get a pandas.DataFrame of all entities in this collection (rows) and their attributes, including binary data
         """
         return self._dataframe_of(attribute_names=None, include_blobs=True, include_bulk=False)
-=======
-        return self.__class__(analysis=self.analysis, query=query)
-
-    @property
-    def attribute_names(self):
-        query = (self.analysis.session.query(self._entity_type.attr_value_table.name)
-                 .filter(self._entity_type.attr_value_table.entity_pk.in_(self.query.subquery().primary_key))
-                 .group_by(self._entity_type.attr_value_table.name))
-
-        return [str(attr.name) for attr in query.all()]
-
-    @property
-    def dataframe(self):
-
-        # Return dataframe of all attributes
-        return self._dataframe_of(attribute_names=self.attribute_names,
-                                  include_blobs=False, include_bulk=False)
-
-    @property
-    def extended_dataframe(self):
-
-        # Return dataframe of all attributes
-        return self._dataframe_of(attribute_names=self.attribute_names,
-                                  include_blobs=True, include_bulk=False)
-
-    def _get_entity(self, row: EntityTable) -> Entity:
-        return self._entity_type(row=row, analysis=self.analysis)
->>>>>>> 454931cc
 
     # def sortby(self, name: str, order: str = 'ASC'):
     #     # TODO: implement sorting
@@ -793,10 +641,9 @@
 
         return elapsed_time
 
-<<<<<<< HEAD
     def save_to(self, filepath: Union[str, os.PathLike]):
         pass
-=======
+
     def create_task(self, fun: Callable, **kwargs):
 
         print(f'Create new task for {fun.__name__} with args '
@@ -826,291 +673,3 @@
             self.analysis.session.add(TaskedEntityTable(task_pk=task_row.pk, **_id))
 
         self.analysis.session.commit()
-
->>>>>>> 454931cc
-
-# class Animal(Entity):
-#     entity_table = AnimalTable
-#     attr_value_table = AnimalValueTable
-#
-#     def __init__(self, *args, **kwargs):
-#         Entity.__init__(self, *args, **kwargs)
-#
-#     def __repr__(self):
-#         return f"Animal(id='{self.id}')"
-#
-#     @classmethod
-#     def unique_identifier(cls, row: AnimalTable) -> tuple:
-#         return Animal.__name__, row.id
-#
-#     @staticmethod
-#     def create(animal_id: str, analysis: Analysis):
-#         # Add row
-#         row = AnimalTable(id=animal_id)
-#         analysis.session.add(row)
-#         analysis.session.commit()
-#
-#         # Add entity
-#         entity = Animal(row=row, analysis=analysis)
-#         entity._create_file()
-#         return entity
-#
-#     @property
-#     def parent(self):
-#         return None
-#
-#     @property
-#     def path(self) -> str:
-#         return f'animals/{self.id}'
-#
-#     @property
-#     def id(self) -> str:
-#         return self._row.id
-#
-#     def add_recording(self, *args, **kwargs) -> Recording:
-#         return Recording.create(*args, animal=self, analysis=self.analysis, **kwargs)
-#
-#     @property
-#     def recordings(self) -> RecordingCollection:
-#         return self.analysis.get_recordings_by_id(animal_id=self.id)
-#
-#     @property
-#     def rois(self) -> RoiCollection:
-#         return self.analysis.get_rois_by_id(animal_id=self.id)
-#
-#     @property
-#     def phases(self) -> PhaseCollection:
-#         return self.analysis.get_phases_by_id(animal_id=self.id)
-#
-#
-# class Recording(Entity):
-#     entity_table = RecordingTable
-#     attr_value_table = RecordingValueTable
-#
-#     def __init__(self, *args, **kwargs):
-#         Entity.__init__(self, *args, **kwargs)
-#         self.parents.append(self.row.parent)
-#
-#     def __repr__(self):
-#         return f"Recording(id={self.id}, " \
-#                f"rec_date='{self.rec_date}', " \
-#                f"animal_id='{self.animal_id}')"
-#
-#     @classmethod
-#     def unique_identifier(cls, row: RecordingTable) -> tuple:
-#         return Recording.__name__, row.parent.id, row.date, row.id
-#
-#     @staticmethod
-#     def create(animal: Animal, rec_date: date, rec_id: str, analysis: Analysis):
-#         # Add row
-#         row = RecordingTable(parent=animal.row, date=caload.utils.parse_date(rec_date), id=rec_id)
-#         analysis.session.add(row)
-#         analysis.session.commit()
-#
-#         # Add entity
-#         entity = Recording(row=row, analysis=analysis)
-#         entity._create_file()
-#
-#         return entity
-#
-#     def add_roi(self, *args, **kwargs) -> Roi:
-#         return Roi.create(*args, recording=self, analysis=self.analysis, **kwargs)
-#
-#     def add_phase(self, *args, **kwargs) -> Phase:
-#         return Phase.create(*args, recording=self, analysis=self.analysis, **kwargs)
-#
-#     @property
-#     def rois(self) -> RoiCollection:
-#         return self.analysis.get_rois_by_id(animal_id=self.animal_id, rec_id=self.id, rec_date=self.rec_date)
-#
-#     @property
-#     def phases(self) -> PhaseCollection:
-#         return self.analysis.get_phases_by_id(animal_id=self.animal_id, rec_id=self.id, rec_date=self.rec_date)
-#
-#     @property
-#     def parent(self):
-#         return self.animal
-#
-#     @property
-#     def path(self) -> str:
-#         return f'{self.parent.path}/recordings/{self.rec_date}_{self.id}'
-#
-#     @property
-#     def id(self) -> str:
-#         return self._row.id
-#
-#     @property
-#     def rec_date(self) -> date:
-#         return self._row.date
-#
-#     @property
-#     def animal_id(self) -> str:
-#         return self._row.parent.id
-#
-#     @property
-#     def animal(self) -> Animal:
-#         return Animal(analysis=self.analysis, row=self._row.parent)
-#
-#
-# class Phase(Entity):
-#     entity_table = PhaseTable
-#     attr_value_table = PhaseValueTable
-#
-#     def __init__(self, *args, **kwargs):
-#         Entity.__init__(self, *args, **kwargs)
-#
-#         self.parents.append(self.row.parent)
-#         self.parents.append(self.row.parent.parent)
-#
-#         self.analysis.session.flush()
-#
-#     def __repr__(self):
-#         return f"Phase(id={self.id}, " \
-#                f"rec_date='{self.rec_date}', " \
-#                f"rec_id='{self.rec_id}', " \
-#                f"animal_id='{self.animal_id}')"
-#
-#     @classmethod
-#     def unique_identifier(cls, row: PhaseTable) -> tuple:
-#         return Phase.__name__, row.parent.parent.id, row.parent.id, row.parent.date, row.id
-#
-#     @staticmethod
-#     def create(recording: Recording, phase_id: int, analysis: Analysis):
-#         # Add row
-#         row = PhaseTable(parent=recording.row, id=phase_id)
-#         analysis.session.add(row)
-#         # Immediately commit if not in create mode
-#         if not analysis.is_create_mode:
-#             analysis.session.commit()
-#
-#         # Add entity
-#         entity = Phase(row=row, analysis=analysis)
-#         entity._create_file()
-#
-#         return entity
-#
-#     @property
-#     def parent(self):
-#         return self.recording
-#
-#     @property
-#     def path(self) -> str:
-#         return f'{self.parent.path}/phases/{self.id}'
-#
-#     @property
-#     def id(self) -> int:
-#         return self._row.id
-#
-#     @property
-#     def animal_id(self) -> str:
-#         return self.parent.parent.id
-#
-#     @property
-#     def rec_date(self) -> date:
-#         return self.recording.rec_date
-#
-#     @property
-#     def rec_id(self) -> str:
-#         return self.recording.id
-#
-#     @property
-#     def animal(self) -> Animal:
-#         return Animal(analysis=self.analysis, row=self.row.parent.parent)
-#
-#     @property
-#     def recording(self) -> Recording:
-#         return Recording(analysis=self.analysis, row=self.row.parent)
-#
-#     def export_to(self, f: h5py.File):
-#
-#         with h5py.File(f'{self.analysis.analysis_path}/{self.path}/data.hdf5', 'r') as f2:
-#             f2.copy(source='/', dest=f, name=self.path)
-#
-#         try:
-#             f[self.path].attrs.update(self.scalar_attributes)
-#         except:
-#             for k, v in self.scalar_attributes.items():
-#                 try:
-#                     f[self.path].attrs[k] = v
-#                 except:
-#                     print(f'Failed to export scalar attribute {k} in {self} (type: {type(v)})')
-#
-#
-# class Roi(Entity):
-#     entity_table = RoiTable
-#     attr_value_table = RoiValueTable
-#
-#     def __init__(self, *args, **kwargs):
-#         Entity.__init__(self, *args, **kwargs)
-#
-#         self.parents.append(self.row.parent)
-#         self.parents.append(self.row.parent.parent)
-#
-#         self.analysis.session.flush()
-#
-#     def __repr__(self):
-#         return f"Roi(id={self.id}, " \
-#                f"rec_date='{self.rec_date}', " \
-#                f"rec_id='{self.rec_id}', " \
-#                f"animal_id='{self.animal_id}')"
-#
-#     @staticmethod
-#     def create(recording: Recording, roi_id: int, analysis: Analysis):
-#         # Add row
-#         row = RoiTable(parent=recording.row, id=roi_id)
-#         analysis.session.add(row)
-#         # Immediately commit if not in create mode
-#         if not analysis.is_create_mode:
-#             analysis.session.commit()
-#
-#         # Add entity
-#         entity = Roi(row=row, analysis=analysis)
-#         entity._create_file()
-#
-#         return entity
-#
-#     @property
-#     def path(self) -> str:
-#         return f'{self.parent.path}/rois/{self.id}'
-#
-#     @property
-#     def parent(self):
-#         return self.recording
-#
-#     @property
-#     def id(self) -> int:
-#         return self._row.id
-#
-#     @property
-#     def animal_id(self) -> str:
-#         return self.animal.id
-#
-#     @property
-#     def rec_date(self) -> date:
-#         return self.recording.rec_date
-#
-#     @property
-#     def rec_id(self) -> str:
-#         return self.recording.id
-#
-#     @property
-#     def animal(self) -> Animal:
-#         return Animal(analysis=self.analysis, row=self.row.parent.parent)
-#
-#     @property
-#     def recording(self) -> Recording:
-#         return Recording(analysis=self.analysis, row=self.row.parent)
-#
-#     def export_to(self, f: h5py.File):
-#
-#         with h5py.File(f'{self.analysis.analysis_path}/{self.path}/data.hdf5', 'r') as f2:
-#             f2.copy(source='/', dest=f, name=self.path)
-#
-#         try:
-#             f[self.path].attrs.update(self.scalar_attributes)
-#         except:
-#             for k, v in self.scalar_attributes.items():
-#                 try:
-#                     f[self.path].attrs[k] = v
-#                 except:
-#                     print(f'Failed to export scalar attribute {k} in {self} (type: {type(v)})')
